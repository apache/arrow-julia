--- conflicted
+++ resolved
@@ -50,15 +50,11 @@
 
 Returns a `Arrow.Table` object that allows column access via `table.col1`, `table[:col1]`, or `table[1]`.
 
-<<<<<<< HEAD
 NOTE: the columns in an `Arrow.Table` are views into the original arrow memory, and hence are not easily
 modifiable (with e.g. `push!`, `append!`, etc.). To mutate arrow columns, call `copy(x)` to materialize
 the arrow data as a normal Julia array.
 
-`Arrow.Table` also satisfies the Tables.jl interface, and so can easily be materialied via any supporting
-=======
 `Arrow.Table` also satisfies the Tables.jl interface, and so can easily be materialized via any supporting
->>>>>>> 7850b980
 sink function: e.g. `DataFrame(Arrow.Table(file))`, `SQLite.load!(db, "table", Arrow.Table(file))`, etc.
 
 Supports the `convert` keyword argument which controls whether certain arrow primitive types will be
