--- conflicted
+++ resolved
@@ -18,12 +18,7 @@
 name = "ArrowTypes"
 uuid = "31f734f8-188a-4ce0-8406-c8a06bd891cd"
 authors = ["quinnj <quinn.jacobd@gmail.com>"]
-<<<<<<< HEAD
-version = "2.1.0"
-=======
-version = "2.0.1"
->>>>>>> 528c3ba9
-
+version = "2.0.2"
 
 [deps]
 UUIDs = "cf7118a7-6976-5b1a-9a39-7adc72f591a4"
