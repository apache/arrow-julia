# Licensed to the Apache Software Foundation (ASF) under one
# or more contributor license agreements.  See the NOTICE file
# distributed with this work for additional information
# regarding copyright ownership.  The ASF licenses this file
# to you under the Apache License, Version 2.0 (the
# "License"); you may not use this file except in compliance
# with the License.  You may obtain a copy of the License at
#
# http://www.apache.org/licenses/LICENSE-2.0
#
# Unless required by applicable law or agreed to in writing, software
# distributed under the License is distributed on an "AS IS" BASIS,
# WITHOUT WARRANTIES OR CONDITIONS OF ANY KIND, either express or implied.
# See the License for the specific language governing permissions and
# limitations under the License.

const DEFAULT_MAX_DEPTH = 6

"""
    Arrow.write(io::IO, tbl)
    Arrow.write(file::String, tbl)
    tbl |> Arrow.write(io_or_file)

Write any [Tables.jl](https://github.com/JuliaData/Tables.jl)-compatible `tbl` out as arrow formatted data.
Providing an `io::IO` argument will cause the data to be written to it
in the ["streaming" format](https://arrow.apache.org/docs/format/Columnar.html#ipc-streaming-format), unless `file=true` keyword argument is passed.
Providing a `file::String` argument will result in the ["file" format](https://arrow.apache.org/docs/format/Columnar.html#ipc-file-format) being written.

Multiple record batches will be written based on the number of
`Tables.partitions(tbl)` that are provided; by default, this is just
one for a given table, but some table sources support automatic
partitioning. Note you can turn multiple table objects into partitions
by doing `Tables.partitioner([tbl1, tbl2, ...])`, but note that
each table must have the exact same `Tables.Schema`.

By default, `Arrow.write` will use multiple threads to write multiple
record batches simultaneously (e.g. if julia is started with `julia -t 8` or the `JULIA_NUM_THREADS` environment variable is set).

Supported keyword arguments to `Arrow.write` include:
  * `colmetadata=nothing`: the metadata that should be written as the table's columns' `custom_metadata` fields; must either be `nothing` or an `AbstractDict` of `column_name::Symbol => column_metadata` where `column_metadata` is an iterable of `<:AbstractString` pairs.
  * `compress`: possible values include `:lz4`, `:zstd`, or your own initialized `LZ4FrameCompressor` or `ZstdCompressor` objects; will cause all buffers in each record batch to use the respective compression encoding
  * `alignment::Int=8`: specify the number of bytes to align buffers to when written in messages; strongly recommended to only use alignment values of 8 or 64 for modern memory cache line optimization
  * `dictencode::Bool=false`: whether all columns should use dictionary encoding when being written; to dict encode specific columns, wrap the column/array in `Arrow.DictEncode(col)`
  * `dictencodenested::Bool=false`: whether nested data type columns should also dict encode nested arrays/buffers; other language implementations [may not support this](https://arrow.apache.org/docs/status.html)
  * `denseunions::Bool=true`: whether Julia `Vector{<:Union}` arrays should be written using the dense union layout; passing `false` will result in the sparse union layout
  * `largelists::Bool=false`: causes list column types to be written with Int64 offset arrays; mainly for testing purposes; by default, Int64 offsets will be used only if needed
  * `maxdepth::Int=$DEFAULT_MAX_DEPTH`: deepest allowed nested serialization level; this is provided by default to prevent accidental infinite recursion with mutually recursive data structures
  * `metadata=Arrow.getmetadata(tbl)`: the metadata that should be written as the table's schema's `custom_metadata` field; must either be `nothing` or an iterable of `<:AbstractString` pairs.
  * `ntasks::Int`: number of concurrent threaded tasks to allow while writing input partitions out as arrow record batches; default is no limit; to disable multithreaded writing, pass `ntasks=1`
  * `file::Bool=false`: if a an `io` argument is being written to, passing `file=true` will cause the arrow file format to be written instead of just IPC streaming
"""
function write end

write(io_or_file; kw...) = x -> write(io_or_file, x; kw...)

function write(file_path, tbl; kwargs...)
    open(Writer, file_path; file=true, kwargs...) do writer
        write(writer, tbl)
    end
    file_path
end

struct Message
    msgflatbuf
    columns
    bodylen
    isrecordbatch::Bool
    blockmsg::Bool
    headerType
end

struct Block
    offset::Int64
    metaDataLength::Int32
    bodyLength::Int64
end

"""
    Arrow.Writer{T<:IO}

An object that can be used to incrementally write Arrow partitions

# Examples
```julia
julia> writer = open(Arrow.Writer, tempname())

julia> partition1 = (col1 = [1, 2], col2 = ["A", "B"])
(col1 = [1, 2], col2 = ["A", "B"])

julia> Arrow.write(writer, partition1)

julia> partition2 = (col1 = [3, 4], col2 = ["C", "D"])
(col1 = [3, 4], col2 = ["C", "D"])

julia> Arrow.write(writer, partition2)

julia> close(writer)
```

It's also possible to automatically close the Writer using a do-block:

```julia
julia> open(Arrow.Writer, tempname()) do writer
           partition2 = (col1 = [1, 2], col2 = ["A", "B"])
           Arrow.write(writer, partition1)
           partition2 = (col1 = [3, 4], col2 = ["C", "D"])
           Arrow.write(writer, partition1)
       end
```
"""
mutable struct Writer{T<:IO}
    io::T
    closeio::Bool
    compress::Union{Nothing,LZ4FrameCompressor,Vector{LZ4FrameCompressor},ZstdCompressor,Vector{ZstdCompressor}}
    writetofile::Bool
    largelists::Bool
    denseunions::Bool
    dictencode::Bool
    dictencodenested::Bool
    threaded::Bool
    alignment::Int32
    maxdepth::Int64
    meta::Union{Nothing,Base.ImmutableDict{String,String}}
    colmeta::Union{Nothing,Base.ImmutableDict{Symbol,Base.ImmutableDict{String,String}}}
    msgs::OrderedChannel{Message}
    schema::Ref{Tables.Schema}
    firstcols::Ref{Any}
    dictencodings::Dict{Int64, Any}
    blocks::NTuple{2, Vector{Block}}
    task::Task
    anyerror::Threads.Atomic{Bool}
    errorref::Ref{Any}
    partition_count::Int32
    isclosed::Bool
end

function Base.open(::Type{Writer}, io::T, compress::Union{Nothing,LZ4FrameCompressor,<:AbstractVector{LZ4FrameCompressor},ZstdCompressor,<:AbstractVector{ZstdCompressor}}, writetofile::Bool, largelists::Bool, denseunions::Bool, dictencode::Bool, dictencodenested::Bool, alignment::Integer, maxdepth::Integer, ntasks::Integer, meta::Union{Nothing,Any}, colmeta::Union{Nothing,Any}, closeio::Bool) where {T<:IO}
    if ntasks < 1
        throw(ArgumentError("ntasks keyword argument must be > 0; pass `ntasks=1` to disable multithreaded writing"))
    end
    msgs = OrderedChannel{Message}(ntasks)
    schema = Ref{Tables.Schema}()
    firstcols = Ref{Any}()
    dictencodings = Dict{Int64, Any}() # Lockable{DictEncoding}
    blocks = (Block[], Block[])
    # start message writing from channel
    threaded = ntasks > 1
    task = threaded ? (Threads.@spawn for msg in msgs
        Base.write(io, msg, blocks, schema, alignment)
    end) : (@async for msg in msgs
        Base.write(io, msg, blocks, schema, alignment)
    end)
    anyerror = Threads.Atomic{Bool}(false)
    errorref = Ref{Any}()
    meta = _normalizemeta(meta)
    colmeta = _normalizecolmeta(colmeta)
    return Writer{T}(io, closeio, compress, writetofile, largelists, denseunions, dictencode, dictencodenested, threaded, alignment, maxdepth, meta, colmeta, msgs, schema, firstcols, dictencodings, blocks, task, anyerror, errorref, 1, false)
end

function Base.open(::Type{Writer}, io::IO, compress::Symbol, args...)
    compressor = if compress === :lz4
        LZ4_FRAME_COMPRESSOR
    elseif compress === :zstd
        ZSTD_COMPRESSOR
    else
        throw(ArgumentError("unsupported compress keyword argument value: $compress. Valid values include `:lz4` or `:zstd`"))
    end
    open(Writer, io, compressor, args...)
end

function Base.open(::Type{Writer}, io::IO; compress::Union{Nothing,Symbol,LZ4FrameCompressor,<:AbstractVector{LZ4FrameCompressor},ZstdCompressor,<:AbstractVector{ZstdCompressor}}=nothing, file::Bool=true, largelists::Bool=false, denseunions::Bool=true, dictencode::Bool=false, dictencodenested::Bool=false, alignment::Integer=8, maxdepth::Integer=DEFAULT_MAX_DEPTH, ntasks::Integer=typemax(Int32), metadata::Union{Nothing,Any}=nothing, colmetadata::Union{Nothing,Any}=nothing, closeio::Bool = false)
    open(Writer, io, compress, file, largelists, denseunions, dictencode, dictencodenested, alignment, maxdepth, ntasks, metadata, colmetadata, closeio)
end

Base.open(::Type{Writer}, file_path; kwargs...) = open(Writer, open(file_path, "w"); kwargs..., closeio=true)

function check_errors(writer::Writer)
    if writer.anyerror[]
        errorref = writer.errorref[]
        @error "error writing arrow data on partition = $(errorref[3])" exception=(errorref[1], errorref[2])
        error("fatal error writing arrow data")
    end
end

function write(writer::Writer, source)
    @sync for tbl in Tables.partitions(source)
        check_errors(writer)
        @debug 1 "processing table partition $(writer.partition_count)"
        tblcols = Tables.columns(tbl)
        if !isassigned(writer.firstcols)
            if writer.writetofile
                @debug 1 "starting write of arrow formatted file"
                Base.write(writer.io, "ARROW1\0\0")
            end
            meta = isnothing(writer.meta) ? getmetadata(source) : writer.meta
            cols = toarrowtable(tblcols, writer.dictencodings, writer.largelists, writer.compress, writer.denseunions, writer.dictencode, writer.dictencodenested, writer.maxdepth, meta, writer.colmeta)
            writer.schema[] = Tables.schema(cols)
            writer.firstcols[] = cols
            put!(writer.msgs, makeschemamsg(writer.schema[], cols), writer.partition_count)
            if !isempty(writer.dictencodings)
                des = sort!(collect(writer.dictencodings); by=x->x.first, rev=true)
                for (id, delock) in des
                    # assign dict encoding ids
                    de = delock.x
                    dictsch = Tables.Schema((:col,), (eltype(de.data),))
                    dictbatchmsg = makedictionarybatchmsg(dictsch, (col=de.data,), id, false, writer.alignment)
                    put!(writer.msgs, dictbatchmsg, writer.partition_count)
                end
            end
            recbatchmsg = makerecordbatchmsg(writer.schema[], cols, writer.alignment)
            put!(writer.msgs, recbatchmsg, writer.partition_count, true)
        else
            if writer.threaded
                Threads.@spawn process_partition(tblcols, writer.dictencodings, writer.largelists, writer.compress, writer.denseunions, writer.dictencode, writer.dictencodenested, writer.maxdepth, writer.msgs, writer.alignment, $(writer.partition_count), writer.schema, writer.errorref, writer.anyerror, writer.meta, writer.colmeta)
            else
                @async process_partition(tblcols, writer.dictencodings, writer.largelists, writer.compress, writer.denseunions, writer.dictencode, writer.dictencodenested, writer.maxdepth, writer.msgs, writer.alignment, $(writer.partition_count), writer.schema, writer.errorref, writer.anyerror, writer.meta, writer.colmeta)
            end
        end
        writer.partition_count += 1
    end
    check_errors(writer)
    return
end

function Base.close(writer::Writer)
    writer.isclosed && return
    # close our message-writing channel, no further put!-ing is allowed
    close(writer.msgs)
    # now wait for our message-writing task to finish writing
    !istaskfailed(writer.task) && wait(writer.task)
    if (!isassigned(writer.schema) || !isassigned(writer.firstcols))
        writer.closeio && close(writer.io)
        writer.isclosed = true
        return
    end
    # write empty message
    if !writer.writetofile
        msg = Message(UInt8[], nothing, 0, true, false, Meta.Schema)
        Base.write(writer.io, msg, writer.blocks, writer.schema, writer.alignment)
        writer.closeio && close(writer.io)
        writer.isclosed = true
        return
    end
    b = FlatBuffers.Builder(1024)
    schfoot = makeschema(b, writer.schema[], writer.firstcols[])
    recordbatches = if !isempty(writer.blocks[1])
        N = length(writer.blocks[1])
        Meta.footerStartRecordBatchesVector(b, N)
        for blk in Iterators.reverse(writer.blocks[1])
            Meta.createBlock(b, blk.offset, blk.metaDataLength, blk.bodyLength)
        end
        FlatBuffers.endvector!(b, N)
    else
        FlatBuffers.UOffsetT(0)
    end
    dicts = if !isempty(writer.blocks[2])
        N = length(writer.blocks[2])
        Meta.footerStartDictionariesVector(b, N)
        for blk in Iterators.reverse(writer.blocks[2])
            Meta.createBlock(b, blk.offset, blk.metaDataLength, blk.bodyLength)
        end
<<<<<<< HEAD
        Meta.footerStart(b)
        Meta.footerAddVersion(b, Meta.MetadataVersion.V4)
        Meta.footerAddSchema(b, schfoot)
        Meta.footerAddDictionaries(b, dicts)
        Meta.footerAddRecordBatches(b, recordbatches)
        foot = Meta.footerEnd(b)
        FlatBuffers.finish!(b, foot)
        footer = FlatBuffers.finishedbytes(b)
        Base.write(io, footer)
        Base.write(io, Int32(length(footer)))
        Base.write(io, "ARROW1")
=======
        FlatBuffers.endvector!(b, N)
    else
        FlatBuffers.UOffsetT(0)
    end
    Meta.footerStart(b)
    Meta.footerAddVersion(b, Meta.MetadataVersions.V4)
    Meta.footerAddSchema(b, schfoot)
    Meta.footerAddDictionaries(b, dicts)
    Meta.footerAddRecordBatches(b, recordbatches)
    foot = Meta.footerEnd(b)
    FlatBuffers.finish!(b, foot)
    footer = FlatBuffers.finishedbytes(b)
    Base.write(writer.io, footer)
    Base.write(writer.io, Int32(length(footer)))
    Base.write(writer.io, "ARROW1")
    writer.closeio && close(writer.io)
    writer.isclosed = true
    nothing
end

function write(io::IO, tbl; kwargs...)
    open(Writer, io; file=false, kwargs...) do writer
        write(writer, tbl)
    end
    io
end

function write(io, source, writetofile, largelists, compress, denseunions, dictencode, dictencodenested, alignment, maxdepth, ntasks, meta, colmeta)
    open(Writer, io, compress, writetofile, largelists, denseunions, dictencode, dictencodenested, alignment, maxdepth, ntasks, meta, colmeta) do writer
        write(writer, source)
>>>>>>> 4407c70d
    end
    io
end

function process_partition(cols, dictencodings, largelists, compress, denseunions, dictencode, dictencodenested, maxdepth, msgs, alignment, i, sch, errorref, anyerror, meta, colmeta)
    try
        cols = toarrowtable(cols, dictencodings, largelists, compress, denseunions, dictencode, dictencodenested, maxdepth, meta, colmeta)
        if !isempty(cols.dictencodingdeltas)
            for de in cols.dictencodingdeltas
                dictsch = Tables.Schema((:col,), (eltype(de.data),))
                put!(msgs, makedictionarybatchmsg(dictsch, (col=de.data,), de.id, true, alignment), i)
            end
        end
        put!(msgs, makerecordbatchmsg(sch[], cols, alignment), i, true)
    catch e
        errorref[] = (e, catch_backtrace(), i)
        anyerror[] = true
    end
    return
end

struct ToArrowTable
    sch::Tables.Schema
    cols::Vector{Any}
    metadata::Union{Nothing,Base.ImmutableDict{String,String}}
    dictencodingdeltas::Vector{DictEncoding}
end

function toarrowtable(cols, dictencodings, largelists, compress, denseunions, dictencode, dictencodenested, maxdepth, meta, colmeta)
    @debug 1 "converting input table to arrow formatted columns"
    sch = Tables.schema(cols)
    types = collect(sch.types)
    N = length(types)
    newcols = Vector{Any}(undef, N)
    newtypes = Vector{Type}(undef, N)
    dictencodingdeltas = DictEncoding[]
    Tables.eachcolumn(sch, cols) do col, i, nm
        oldcolmeta = getmetadata(col)
        newcolmeta = isnothing(colmeta) ? oldcolmeta : get(colmeta, nm, oldcolmeta)
        newcol = toarrowvector(col, i, dictencodings, dictencodingdeltas, newcolmeta; compression=compress, largelists=largelists, denseunions=denseunions, dictencode=dictencode, dictencodenested=dictencodenested, maxdepth=maxdepth)
        newtypes[i] = eltype(newcol)
        newcols[i] = newcol
    end
    minlen, maxlen = isempty(newcols) ? (0, 0) : extrema(length, newcols)
    minlen == maxlen || throw(ArgumentError("columns with unequal lengths detected: $minlen < $maxlen"))
    meta = _normalizemeta(meta)
    return ToArrowTable(Tables.Schema(sch.names, newtypes), newcols, meta, dictencodingdeltas)
end

Tables.columns(x::ToArrowTable) = x
Tables.rowcount(x::ToArrowTable) = length(x.cols) == 0 ? 0 : length(x.cols[1])
Tables.schema(x::ToArrowTable) = x.sch
Tables.columnnames(x::ToArrowTable) = x.sch.names
Tables.getcolumn(x::ToArrowTable, i::Int) = x.cols[i]

function Base.write(io::IO, msg::Message, blocks, sch, alignment)
    metalen = padding(length(msg.msgflatbuf), alignment)
    @debug 1 "writing message: metalen = $metalen, bodylen = $(msg.bodylen), isrecordbatch = $(msg.isrecordbatch), headerType = $(msg.headerType)"
    if msg.blockmsg
        push!(blocks[msg.isrecordbatch ? 1 : 2], Block(position(io), metalen + 8, msg.bodylen))
    end
    # now write the final message spec out
    # continuation byte
    n = Base.write(io, 0xFFFFFFFF)
    # metadata length
    n += Base.write(io, Int32(metalen))
    # message flatbuffer
    n += Base.write(io, msg.msgflatbuf)
    n += writezeros(io, paddinglength(length(msg.msgflatbuf), alignment))
    # message body
    if msg.columns !== nothing
        # write out buffers
        for col in Tables.Columns(msg.columns)
            writebuffer(io, col, alignment)
        end
    end
    return n
end

function makemessage(b, headerType, header, columns=nothing, bodylen=0)
    # write the message flatbuffer object
    Meta.messageStart(b)
    Meta.messageAddVersion(b, Meta.MetadataVersion.V5)
    Meta.messageAddHeaderType(b, headerType)
    Meta.messageAddHeader(b, header)
    Meta.messageAddBodyLength(b, Int64(bodylen))
    # Meta.messageAddCustomMetadata(b, meta)
    # Meta.messageStartCustomMetadataVector(b, num_meta_elems)
    msg = Meta.messageEnd(b)
    FlatBuffers.finish!(b, msg)
    return Message(FlatBuffers.finishedbytes(b), columns, bodylen, headerType == Meta.RecordBatch, headerType == Meta.RecordBatch || headerType == Meta.DictionaryBatch, headerType)
end

function makeschema(b, sch::Tables.Schema{names}, columns) where {names}
    # build Field objects
    N = length(names)
    fieldoffsets = [fieldoffset(b, names[i], columns.cols[i]) for i = 1:N]
    Meta.schemaStartFieldsVector(b, N)
    for off in Iterators.reverse(fieldoffsets)
        FlatBuffers.prependoffset!(b, off)
    end
    fields = FlatBuffers.endvector!(b, N)
    if columns.metadata !== nothing
        kvs = columns.metadata
        kvoffs = Vector{FlatBuffers.UOffsetT}(undef, length(kvs))
        for (i, (k, v)) in enumerate(kvs)
            koff = FlatBuffers.createstring!(b, String(k))
            voff = FlatBuffers.createstring!(b, String(v))
            Meta.keyValueStart(b)
            Meta.keyValueAddKey(b, koff)
            Meta.keyValueAddValue(b, voff)
            kvoffs[i] = Meta.keyValueEnd(b)
        end
        Meta.schemaStartCustomMetadataVector(b, length(kvs))
        for off in Iterators.reverse(kvoffs)
            FlatBuffers.prependoffset!(b, off)
        end
        meta = FlatBuffers.endvector!(b, length(kvs))
    else
        meta = FlatBuffers.UOffsetT(0)
    end
    # write schema object
    Meta.schemaStart(b)
    Meta.schemaAddEndianness(b, Meta.Endianness.Little)
    Meta.schemaAddFields(b, fields)
    Meta.schemaAddCustomMetadata(b, meta)
    return Meta.schemaEnd(b)
end

function makeschemamsg(sch::Tables.Schema, columns)
    @debug 1 "building schema message: sch = $sch"
    b = FlatBuffers.Builder(1024)
    schema = makeschema(b, sch, columns)
    return makemessage(b, Meta.Schema, schema)
end

function fieldoffset(b, name, col)
    nameoff = FlatBuffers.createstring!(b, string(name))
    T = eltype(col)
    nullable = T >: Missing
    # check for custom metadata
    if getmetadata(col) !== nothing
        kvs = getmetadata(col)
        kvoffs = Vector{FlatBuffers.UOffsetT}(undef, length(kvs))
        for (i, (k, v)) in enumerate(kvs)
            koff = FlatBuffers.createstring!(b, String(k))
            voff = FlatBuffers.createstring!(b, String(v))
            Meta.keyValueStart(b)
            Meta.keyValueAddKey(b, koff)
            Meta.keyValueAddValue(b, voff)
            kvoffs[i] = Meta.keyValueEnd(b)
        end
        Meta.fieldStartCustomMetadataVector(b, length(kvs))
        for off in Iterators.reverse(kvoffs)
            FlatBuffers.prependoffset!(b, off)
        end
        meta = FlatBuffers.endvector!(b, length(kvs))
    else
        meta = FlatBuffers.UOffsetT(0)
    end
    # build dictionary
    if isdictencoded(col)
        encodingtype = indtype(col)
        IT, inttype, _ = arrowtype(b, encodingtype)
        Meta.dictionaryEncodingStart(b)
        Meta.dictionaryEncodingAddId(b, Int64(getid(col)))
        Meta.dictionaryEncodingAddIndexType(b, inttype)
        # TODO: support isOrdered?
        Meta.dictionaryEncodingAddIsOrdered(b, false)
        dict = Meta.dictionaryEncodingEnd(b)
    else
        dict = FlatBuffers.UOffsetT(0)
    end
    type, typeoff, children = arrowtype(b, col)
    if children !== nothing
        Meta.fieldStartChildrenVector(b, length(children))
        for off in Iterators.reverse(children)
            FlatBuffers.prependoffset!(b, off)
        end
        children = FlatBuffers.endvector!(b, length(children))
    else
        Meta.fieldStartChildrenVector(b, 0)
        children = FlatBuffers.endvector!(b, 0)
    end
    # build field object
    if isdictencoded(col)
        @debug 1 "building field: name = $name, nullable = $nullable, T = $T, type = $type, inttype = $IT, dictionary id = $(getid(col))"
    else
        @debug 1 "building field: name = $name, nullable = $nullable, T = $T, type = $type"
    end
    Meta.fieldStart(b)
    Meta.fieldAddName(b, nameoff)
    Meta.fieldAddNullable(b, nullable)
    Meta.fieldAddTypeType(b, type)
    Meta.fieldAddType(b, typeoff)
    Meta.fieldAddDictionary(b, dict)
    Meta.fieldAddChildren(b, children)
    Meta.fieldAddCustomMetadata(b, meta)
    return Meta.fieldEnd(b)
end

struct FieldNode
    length::Int64
    null_count::Int64
end

struct Buffer
    offset::Int64
    length::Int64
end

function makerecordbatchmsg(sch::Tables.Schema{names, types}, columns, alignment) where {names, types}
    b = FlatBuffers.Builder(1024)
    recordbatch, bodylen = makerecordbatch(b, sch, columns, alignment)
    return makemessage(b, Meta.RecordBatch, recordbatch, columns, bodylen)
end

function makerecordbatch(b, sch::Tables.Schema{names, types}, columns, alignment) where {names, types}
    nrows = Tables.rowcount(columns)

    compress = nothing
    fieldnodes = FieldNode[]
    fieldbuffers = Buffer[]
    bufferoffset = 0
    for col in Tables.Columns(columns)
        if col isa Compressed
            compress = compressiontype(col)
        end
        bufferoffset = makenodesbuffers!(col, fieldnodes, fieldbuffers, bufferoffset, alignment)
    end
    @debug 1 "building record batch message: nrows = $nrows, sch = $sch, compress = $compress"

    # write field nodes objects
    FN = length(fieldnodes)
    Meta.recordBatchStartNodesVector(b, FN)
    for fn in Iterators.reverse(fieldnodes)
        Meta.createFieldNode(b, fn.length, fn.null_count)
    end
    nodes = FlatBuffers.endvector!(b, FN)

    # write buffer objects
    bodylen = 0
    BN = length(fieldbuffers)
    Meta.recordBatchStartBuffersVector(b, BN)
    for buf in Iterators.reverse(fieldbuffers)
        Meta.createBuffer(b, buf.offset, buf.length)
        bodylen += padding(buf.length, alignment)
    end
    buffers = FlatBuffers.endvector!(b, BN)

    # compression
    if compress !== nothing
        Meta.bodyCompressionStart(b)
        Meta.bodyCompressionAddCodec(b, compress)
        Meta.bodyCompressionAddMethod(b, Meta.BodyCompressionMethod.BUFFER)
        compression = Meta.bodyCompressionEnd(b)
    else
        compression = FlatBuffers.UOffsetT(0)
    end

    # write record batch object
    @debug 1 "built record batch message: nrows = $nrows, nodes = $fieldnodes, buffers = $fieldbuffers, compress = $compress, bodylen = $bodylen"
    Meta.recordBatchStart(b)
    Meta.recordBatchAddLength(b, Int64(nrows))
    Meta.recordBatchAddNodes(b, nodes)
    Meta.recordBatchAddBuffers(b, buffers)
    Meta.recordBatchAddCompression(b, compression)
    return Meta.recordBatchEnd(b), bodylen
end

function makedictionarybatchmsg(sch, columns, id, isdelta, alignment)
    @debug 1 "building dictionary message: id = $id, sch = $sch, isdelta = $isdelta"
    b = FlatBuffers.Builder(1024)
    recordbatch, bodylen = makerecordbatch(b, sch, columns, alignment)
    Meta.dictionaryBatchStart(b)
    Meta.dictionaryBatchAddId(b, Int64(id))
    Meta.dictionaryBatchAddData(b, recordbatch)
    Meta.dictionaryBatchAddIsDelta(b, isdelta)
    dictionarybatch = Meta.dictionaryBatchEnd(b)
    return makemessage(b, Meta.DictionaryBatch, dictionarybatch, columns, bodylen)
end<|MERGE_RESOLUTION|>--- conflicted
+++ resolved
@@ -259,25 +259,12 @@
         for blk in Iterators.reverse(writer.blocks[2])
             Meta.createBlock(b, blk.offset, blk.metaDataLength, blk.bodyLength)
         end
-<<<<<<< HEAD
-        Meta.footerStart(b)
-        Meta.footerAddVersion(b, Meta.MetadataVersion.V4)
-        Meta.footerAddSchema(b, schfoot)
-        Meta.footerAddDictionaries(b, dicts)
-        Meta.footerAddRecordBatches(b, recordbatches)
-        foot = Meta.footerEnd(b)
-        FlatBuffers.finish!(b, foot)
-        footer = FlatBuffers.finishedbytes(b)
-        Base.write(io, footer)
-        Base.write(io, Int32(length(footer)))
-        Base.write(io, "ARROW1")
-=======
         FlatBuffers.endvector!(b, N)
     else
         FlatBuffers.UOffsetT(0)
     end
     Meta.footerStart(b)
-    Meta.footerAddVersion(b, Meta.MetadataVersions.V4)
+    Meta.footerAddVersion(b, Meta.MetadataVersion.V4)
     Meta.footerAddSchema(b, schfoot)
     Meta.footerAddDictionaries(b, dicts)
     Meta.footerAddRecordBatches(b, recordbatches)
@@ -302,7 +289,6 @@
 function write(io, source, writetofile, largelists, compress, denseunions, dictencode, dictencodenested, alignment, maxdepth, ntasks, meta, colmeta)
     open(Writer, io, compress, writetofile, largelists, denseunions, dictencode, dictencodenested, alignment, maxdepth, ntasks, meta, colmeta) do writer
         write(writer, source)
->>>>>>> 4407c70d
     end
     io
 end
