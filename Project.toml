# Licensed to the Apache Software Foundation (ASF) under one
# or more contributor license agreements.  See the NOTICE file
# distributed with this work for additional information
# regarding copyright ownership.  The ASF licenses this file
# to you under the Apache License, Version 2.0 (the
# "License"); you may not use this file except in compliance
# with the License.  You may obtain a copy of the License at
#
# http://www.apache.org/licenses/LICENSE-2.0
#
# Unless required by applicable law or agreed to in writing, software
# distributed under the License is distributed on an "AS IS" BASIS,
# WITHOUT WARRANTIES OR CONDITIONS OF ANY KIND, either express or implied.
# See the License for the specific language governing permissions and
# limitations under the License.

name = "Arrow"
uuid = "69666777-d1a9-59fb-9406-91d4454c9d45"
authors = ["quinnj <quinn.jacobd@gmail.com>"]
<<<<<<< HEAD
version = "3.0.0"
=======
version = "2.7.2"
>>>>>>> 64fc730f

[deps]
ArrowTypes = "31f734f8-188a-4ce0-8406-c8a06bd891cd"
BitIntegers = "c3b6d118-76ef-56ca-8cc7-ebb389d030a1"
CodecLz4 = "5ba52731-8f18-5e0d-9241-30f10d1ec561"
CodecZstd = "6b39b394-51ab-5f42-8807-6242bab2b4c2"
ConcurrentUtilities = "f0e56b4a-5159-44fe-b623-3e5288b988bb"
DataAPI = "9a962f9c-6df0-11e9-0e5d-c546b8b5ee8a"
Dates = "ade2ca70-3891-5945-98fb-dc099432e06a"
EnumX = "4e289a0a-7415-4d19-859d-a7e5c4648b56"
LoggingExtras = "e6f89c97-d47a-5376-807f-9c37f3926c36"
Mmap = "a63ad114-7e13-5084-954f-fe012c677804"
PooledArrays = "2dfb63ee-cc39-5dd5-95bd-886bf059d720"
SentinelArrays = "91c51154-3ec4-41a3-a24f-3f23e20d615c"
Tables = "bd369af6-aec1-5ad0-b16a-f7cc5008161c"
TimeZones = "f269a46b-ccf7-5d73-abea-4c690281aa53"
TranscodingStreams = "3bb67fe8-82b1-5028-8e26-92a6c54297fa"
UUIDs = "cf7118a7-6976-5b1a-9a39-7adc72f591a4"

[compat]
ArrowTypes = "1.1,2"
BitIntegers = "0.2, 0.3"
CodecLz4 = "0.4"
CodecZstd = "0.7, 0.8"
ConcurrentUtilities = "2"
DataAPI = "1"
EnumX = "1"
LoggingExtras = "0.4, 1"
PooledArrays = "0.5, 1.0"
SentinelArrays = "1"
Tables = "1.1"
TimeZones = "1"
<<<<<<< HEAD
TranscodingStreams = "0.9.12"
julia = "1.6"

[weakdeps]
TimeZones = "f269a46b-ccf7-5d73-abea-4c690281aa53"

[extensions]
# name of extension to the left
# extension dependencies required to load the extension to the right
# use a list for multiple extension dependencies
ArrowTimeZonesExt = ["TimeZones"]
=======
TranscodingStreams = "0.9.12, 0.10"
julia = "1.6"
>>>>>>> 64fc730f
<|MERGE_RESOLUTION|>--- conflicted
+++ resolved
@@ -17,11 +17,7 @@
 name = "Arrow"
 uuid = "69666777-d1a9-59fb-9406-91d4454c9d45"
 authors = ["quinnj <quinn.jacobd@gmail.com>"]
-<<<<<<< HEAD
 version = "3.0.0"
-=======
-version = "2.7.2"
->>>>>>> 64fc730f
 
 [deps]
 ArrowTypes = "31f734f8-188a-4ce0-8406-c8a06bd891cd"
@@ -54,8 +50,7 @@
 SentinelArrays = "1"
 Tables = "1.1"
 TimeZones = "1"
-<<<<<<< HEAD
-TranscodingStreams = "0.9.12"
+TranscodingStreams = "0.9.12, 0.10"
 julia = "1.6"
 
 [weakdeps]
@@ -65,8 +60,4 @@
 # name of extension to the left
 # extension dependencies required to load the extension to the right
 # use a list for multiple extension dependencies
-ArrowTimeZonesExt = ["TimeZones"]
-=======
-TranscodingStreams = "0.9.12, 0.10"
-julia = "1.6"
->>>>>>> 64fc730f
+ArrowTimeZonesExt = ["TimeZones"]