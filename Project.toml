# Licensed to the Apache Software Foundation (ASF) under one
# or more contributor license agreements.  See the NOTICE file
# distributed with this work for additional information
# regarding copyright ownership.  The ASF licenses this file
# to you under the Apache License, Version 2.0 (the
# "License"); you may not use this file except in compliance
# with the License.  You may obtain a copy of the License at
#
# http://www.apache.org/licenses/LICENSE-2.0
#
# Unless required by applicable law or agreed to in writing, software
# distributed under the License is distributed on an "AS IS" BASIS,
# WITHOUT WARRANTIES OR CONDITIONS OF ANY KIND, either express or implied.
# See the License for the specific language governing permissions and
# limitations under the License.

name = "Arrow"
uuid = "69666777-d1a9-59fb-9406-91d4454c9d45"
authors = ["quinnj <quinn.jacobd@gmail.com>"]
version = "3.0.0"

[deps]
ArrowTypes = "31f734f8-188a-4ce0-8406-c8a06bd891cd"
BitIntegers = "c3b6d118-76ef-56ca-8cc7-ebb389d030a1"
CodecLz4 = "5ba52731-8f18-5e0d-9241-30f10d1ec561"
CodecZstd = "6b39b394-51ab-5f42-8807-6242bab2b4c2"
ConcurrentUtilities = "f0e56b4a-5159-44fe-b623-3e5288b988bb"
DataAPI = "9a962f9c-6df0-11e9-0e5d-c546b8b5ee8a"
Dates = "ade2ca70-3891-5945-98fb-dc099432e06a"
EnumX = "4e289a0a-7415-4d19-859d-a7e5c4648b56"
LoggingExtras = "e6f89c97-d47a-5376-807f-9c37f3926c36"
Mmap = "a63ad114-7e13-5084-954f-fe012c677804"
PooledArrays = "2dfb63ee-cc39-5dd5-95bd-886bf059d720"
SentinelArrays = "91c51154-3ec4-41a3-a24f-3f23e20d615c"
Tables = "bd369af6-aec1-5ad0-b16a-f7cc5008161c"
TimeZones = "f269a46b-ccf7-5d73-abea-4c690281aa53"
TranscodingStreams = "3bb67fe8-82b1-5028-8e26-92a6c54297fa"
UUIDs = "cf7118a7-6976-5b1a-9a39-7adc72f591a4"

[compat]
ArrowTypes = "1.1,2"
BitIntegers = "0.2, 0.3"
CodecLz4 = "0.4"
CodecZstd = "0.7, 0.8"
ConcurrentUtilities = "2"
DataAPI = "1"
EnumX = "1"
LoggingExtras = "0.4, 1"
PooledArrays = "0.5, 1.0"
SentinelArrays = "1"
Tables = "1.1"
TimeZones = "1"
<<<<<<< HEAD
TranscodingStreams = "0.9.12, 0.10, 0.11"
julia = "1.6"
=======
TranscodingStreams = "0.9.12, 0.10"
julia = "1.6"

[weakdeps]
TimeZones = "f269a46b-ccf7-5d73-abea-4c690281aa53"

[extensions]
# name of extension to the left
# extension dependencies required to load the extension to the right
# use a list for multiple extension dependencies
ArrowTimeZonesExt = ["TimeZones"]
>>>>>>> 99dfe40d
<|MERGE_RESOLUTION|>--- conflicted
+++ resolved
@@ -50,11 +50,7 @@
 SentinelArrays = "1"
 Tables = "1.1"
 TimeZones = "1"
-<<<<<<< HEAD
 TranscodingStreams = "0.9.12, 0.10, 0.11"
-julia = "1.6"
-=======
-TranscodingStreams = "0.9.12, 0.10"
 julia = "1.6"
 
 [weakdeps]
@@ -64,5 +60,4 @@
 # name of extension to the left
 # extension dependencies required to load the extension to the right
 # use a list for multiple extension dependencies
-ArrowTimeZonesExt = ["TimeZones"]
->>>>>>> 99dfe40d
+ArrowTimeZonesExt = ["TimeZones"]